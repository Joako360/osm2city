--- conflicted
+++ resolved
@@ -547,14 +547,9 @@
     roofs.append(Texture(tex_prefix + 'tex.src/roof_gen_black1.png',
         100., [], True, 100., [], False, provides=['color:black', 'compat:roof-flat']))
 
-<<<<<<< HEAD
-    roofs.append(Texture(tex_prefix + 'tex.src/roof_gen_gray_1.png',
+    roofs.append(Texture(tex_prefix + 'tex.src/roof_gen_gray1.png',
         100., [], True, 100., [], False, provides=['color:gray', 'compat:roof-flat']))
-
-    roofs.append(Texture(tex_prefix + 'tex.src/roof_gen_gray_2.png',
-=======
     roofs.append(Texture(tex_prefix + 'tex.src/roof_gen_gray2.png',
->>>>>>> a896d3f2
         100., [], True, 100., [], False, provides=['color:gray', 'compat:roof-flat']))
 
     roofs.append(Texture(tex_prefix + 'tex.src/roof_gen_gray3.png',
