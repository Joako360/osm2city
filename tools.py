--- conflicted
+++ resolved
@@ -64,11 +64,7 @@
             for row in reader:
                 tmp = np.array(row)
                 if len(tmp) == 5:
-<<<<<<< HEAD
                     elev[i,:] = tmp
-=======
-                    elev[i, :]
->>>>>>> dc94e081
                     i += 1
 
         self.x = elev[:, 0]  # -- that's actually lon
