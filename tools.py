--- conflicted
+++ resolved
@@ -342,7 +342,6 @@
             lodzero = 100.*self.LOD[0]/total_written
             lodone = 100.*self.LOD[1]/total_written
             lodtwo = 100.*self.LOD[0]/total_written
-<<<<<<< HEAD
         try:
             out.write(textwrap.dedent("""
             total buildings %i
@@ -353,7 +352,13 @@
               nearby        %i
               no elevation  %i
               no texture    %i
-            pitched roof    %i
+        """ % (self.objects, self.parse_errors, total_written,
+               self.skipped_small, self.skipped_nearby, self.skipped_no_elev, self.skipped_texture)))
+        roof_line = "        roof-types"
+        for roof_type in self.roof_types:
+            roof_line += """\r\n          %s\t%i""" % (roof_type,self.roof_types[roof_type])
+        out.write(textwrap.dedent(roof_line))
+        out.write(textwrap.dedent("""
               complex       %i
               roof_errors   %i
             ground nodes    %i
@@ -364,50 +369,12 @@
             LOD bare        %i (%2.0f %%)
             LOD rough       %i (%2.0f %%)
             LOD detail      %i (%2.0f %%)
-            """ % (self.objects, self.parse_errors, total_written,
-                   self.skipped_small, self.skipped_nearby, self.skipped_no_elev, self.skipped_texture,
-                   self.have_pitched_roof, self.have_complex_roof, self.roof_errors,
-                   self.nodes_ground, self.nodes_simplified,
-                   self.vertices, self.surfaces,
-                   self.texture_x_repeated, (self.texture_x_repeated + self.texture_x_simple), (self.texture_x_repeated * 100. /(self.texture_x_repeated + self.texture_x_simple)),
-                   self.LOD[0], lodzero,
-                   self.LOD[1], lodone,
-                   self.LOD[2], lodtwo)))
-        except ZeroDivisionError:
-            pass
-=======
-        out.write(textwrap.dedent("""
-        total buildings %i
-        parse errors    %i
-        written         %i
-        skipped
-          small         %i
-          nearby        %i
-          no elevation  %i
-          no texture    %i
-        """ % (self.objects, self.parse_errors, total_written,
-               self.skipped_small, self.skipped_nearby, self.skipped_no_elev, self.skipped_texture)))
-        roof_line = "        roof-types"
-        for roof_type in self.roof_types:
-            roof_line += """\r\n          %s\t%i""" % (roof_type,self.roof_types[roof_type])
-        out.write(textwrap.dedent(roof_line))
-        out.write(textwrap.dedent("""
-          complex       %i
-          roof_errors   %i
-        ground nodes    %i
-          simplified    %i
-        vertices        %i
-        surfaces        %i
-        LOD bare        %i (%2.0f %%)
-        LOD rough       %i (%2.0f %%)
-        LOD detail      %i (%2.0f %%)
         """ % (self.have_complex_roof, self.roof_errors,
                self.nodes_ground, self.nodes_simplified,
                self.vertices, self.surfaces,
                self.LOD[0], lodzero,
                self.LOD[1], lodone,
                self.LOD[2], lodtwo)))
->>>>>>> d8817877
         out.write("above\n")
         max_area_above = self.area_above.max()
         if max_area_above < 1: max_area_above = 1
