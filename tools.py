#!/usr/bin/env python2
# -*- coding: utf-8 -*-
"""
tools.py
misc stuff

Created on Sat Mar 23 18:42:23 2013

@author: tom
"""
import numpy as np
import sys
import textwrap
import os
import logging
import batch_processing.fg_telnet as telnet
import shutil
import io
from parameters import ELEV_MODE

stats = None

import vec2d
import coordinates
import calc_tile
import parameters
import time
import re

class Interpolator(object):
    """load elevation data from file, interpolate"""
    def __init__(self, filename, fake=False):
        # FIXME: use values from header in filename
        # FIXME: could save lots of mem by not storing regular grid XY
        if fake:
            self.fake = True
            self.h = 0.
            print "FAKE!"
            return
        else:
            self.fake = False
        f = open(filename, "r")
        x0, y0, size_x, size_y, self.step_x, self.step_y = [float(i) for i in f.readline().split()[1:]]
        ny = len(np.arange(y0, y0+size_y, self.step_y))
        nx = len(np.arange(x0, x0+size_x, self.step_x))

        #elev = np.loadtxt(filename)[:,2:]
        elev = np.loadtxt(filename)
        f.close()
        self.x = elev[:,0] # -- that's actually lon
        self.y = elev[:,1] #                and lat
        self.h = elev[:,4]
        if nx * ny != len(self.x):
            raise ValueError("expected %i, but read %i lines." % (nx*ny, len(self.x)))

        self.min_x = min(self.x)
        self.max_x = max(self.x)
        self.min_y = min(self.y)
        self.max_y = max(self.y)
        self.h = self.h.reshape(ny, nx)
        self.x = self.x.reshape(ny, nx)
        self.y = self.y.reshape(ny, nx)
        #print self.h[0,0], self.h[0,1], self.h[0,2]
        self.dx = self.x[0,1] - self.x[0,0]
        self.dy = self.y[1,0] - self.y[0,0]
        print "dx, dy", self.dx, self.dy

    def __call__(self, p, is_global=False):
        """compute elevation at (x,y) by linear interpolation"""
        if self.fake:
            return 0.
            #return p.x + p.y
        global transform
        if not is_global:
            p = vec2d.vec2d(transform.toGlobal(p))
        if p.x <= self.min_x or p.x >= self.max_x:
            return -9999
        elif p.y <= self.min_y or p.y >= self.max_y:
            return -9999
        i = int((p.x - self.min_x)/self.dx)
        j = int((p.y - self.min_y)/self.dy)
        fx = (p.x - self.x[j,i])/self.dx
        fy = (p.y - self.y[j,i])/self.dy
        #print fx, fy, i, j
        h =  (1-fx) * (1-fy) * self.h[j,i] \
           +    fx  * (1-fy) * self.h[j,i+1] \
           + (1-fx) *    fy  * self.h[j+1,i] \
           +    fx  *    fy  * self.h[j+1,i+1]
        return h

    def shift(self, h):
        self.h += h

    def write(self, filename, downsample=2):
        """Interpolate, write to file. Useful to create a coarser grid that loads faster"""
        x = self.x[::downsample,::downsample]
        y = self.y[::downsample,::downsample]
        h = self.h[::downsample,::downsample]
        ny, nx = x.shape
        zero = np.zeros_like(x).ravel()
        size_x = self.step_x * downsample * nx
        size_y = self.step_y * downsample * ny
        header = "%g %g %g %g %g %g" \
            % (0, 0, size_x, size_y, self.step_x * downsample, self.step_y * downsample)
        X = np.vstack((x.ravel(), y.ravel(), zero, zero, h.ravel())).transpose()
        np.savetxt(filename, X, header=header, fmt=["%1.8f", "%1.8f", "%g", "%g", "%1.2f"])


def raster_glob():
    cmin = vec2d.vec2d(parameters.BOUNDARY_WEST, parameters.BOUNDARY_SOUTH)
    cmax = vec2d.vec2d(parameters.BOUNDARY_EAST, parameters.BOUNDARY_NORTH)
    center = (cmin + cmax) * 0.5
    transform = coordinates.Transformation((center.x, center.y), hdg = 0)
    lmin = vec2d.vec2d(transform.toLocal(cmin.__iter__()))
    lmax = vec2d.vec2d(transform.toLocal(cmax.__iter__()))
    delta = (lmax - lmin)*0.5
    print "Distance from center to boundary in meters (x, y):", delta
    if parameters.ELEV_MODE == None:
        if parameters.MANUAL_ELEV:
            print "Creating elev.in ..."
            fname = parameters.PREFIX + os.sep + "elev.in"
            raster(transform, fname, -delta.x, -delta.y, 2*delta.x, 2*delta.y, parameters.ELEV_RASTER_X, parameters.ELEV_RASTER_Y)
    
            path = calc_tile.directory_name(center)
            msg = textwrap.dedent("""
            Done. You should now
            - copy elev.in to $FGDATA/Nasal/
            - hide the scenery folder Objects/%s to prevent probing on top of existing objects
            - start FG, open Nasal console, enter 'elev.get()', press execute. This will create /tmp/elev.xml
            - once that's done, copy /tmp/elev.xml to your $PREFIX folder
            - unhide the scenery folder
            """ % path)
            print msg
            return
        else:
            fname = parameters.PREFIX + os.sep + 'elev.xml'
            print "Creating ", fname
            raster_fgelev(transform, fname, -delta.x, -delta.y, 2*delta.x, 2*delta.y, parameters.ELEV_RASTER_X, parameters.ELEV_RASTER_Y)
            return
    elif parameters.ELEV_MODE == 'Manual':
        print "Creating elev.in ..."
        fname = parameters.PREFIX + os.sep + "elev.in"
        raster(transform, fname, -delta.x, -delta.y, 2*delta.x, 2*delta.y, parameters.ELEV_RASTER_X, parameters.ELEV_RASTER_Y)

        path = calc_tile.directory_name(center)
        msg = textwrap.dedent("""
        Done. You should now
        - copy elev.in to $FGDATA/Nasal/
        - hide the scenery folder Objects/%s to prevent probing on top of existing objects
        - start FG, open Nasal console, enter 'elev.get()', press execute. This will create /tmp/elev.xml
        - once that's done, copy /tmp/elev.xml to your $PREFIX folder
        - unhide the scenery folder
        """ % path)
        print msg
    elif parameters.ELEV_MODE == 'Telnet':
        fname = parameters.PREFIX + os.sep + 'elev.in'
        if not os.path.exists(parameters.PREFIX + os.sep + 'elev.out'):
            print "Creating ", fname
            raster_telnet(transform, fname, -delta.x, -delta.y, 2*delta.x, 2*delta.y, parameters.ELEV_RASTER_X, parameters.ELEV_RASTER_Y)
        else:
            print "Skipping ", parameters.PREFIX + os.sep + 'elev.out', " exists"
    elif parameters.ELEV_MODE == 'Fgelev':
        fname = parameters.PREFIX + os.sep + 'elev.xml'
        print "Creating ", fname
        raster_fgelev(transform, fname, -delta.x, -delta.y, 2*delta.x, 2*delta.y, parameters.ELEV_RASTER_X, parameters.ELEV_RASTER_Y)
    else:
        logging.error("Unknown Elev mode : %s Use Manual, Telnet or Fgelev"%(parameters.ELEV_MODE))

def wait_for_fg(fg):
    for count in range(0,1000):
        semaphore = fg.get_prop("/osm2city/tiles")
        semaphore = semaphore.split('=')[1]
        m = re.search("([0-9.]+)", semaphore)
# We don't care if we get 0.0000 (String) or 0 (Int)
        record = fg.get_prop("/osm2city/record")
        record = record.split('=')[1]
        m2 = re.search("([0-9.]+)", record)
        if not m is None and float(m.groups()[0]) > 0: 
            try:
                return True
            except:
                # perform an action#
                pass
        time.sleep(1)
        if not m2 is None:        
            print( "Waiting for Semaphore " + m2.groups()[0])
    return False

def raster_telnet(transform, fname, x0, y0, size_x=1000, size_y=1000, step_x=5, step_y=5):
    # --- need $FGDATA/Nasal/elev.nas and elev.in
    #     hide scenery/Objects/e.... folder
    #     in Nasal console: elev.get()
    #     data gets written to /tmp/elev.xml

    # check $FGDATA/Nasal/IOrules
    fg = telnet.FG_Telnet( "localhost", 5501)
    center_lat = abs(parameters.BOUNDARY_NORTH - parameters.BOUNDARY_SOUTH)/2 + parameters.BOUNDARY_SOUTH
    center_lon = abs(parameters.BOUNDARY_WEST - parameters.BOUNDARY_EAST)/2 + parameters.BOUNDARY_WEST
    fg.set_prop( "/position/latitude-deg", center_lat );
    fg.set_prop( "/position/longitude-deg", center_lon );
    fg.set_prop( "/position/altitude-ft", 3000 );
    f = open( "C:/Users/keith.paterson/AppData/Roaming/flightgear.org/elev.in", "w");
#       f = open(fname, 'w')
#    f.write("# Tile %s\n" % (parameters.PREFIX))
    f.write("# %g %g %g %g %g %g\n" % (x0, y0, size_x, size_y, step_x, step_y))
    for y in np.arange(y0, y0+size_y, step_y):
        for x in np.arange(x0, x0+size_x, step_x):
            lon, lat = transform.toGlobal((x, y))
            f.write("%1.8f %1.8f %g %g\n" % (lon, lat, x, y))
        f.write("\n")
    f.close()
    fg.set_prop( "/position/latitude-deg", center_lat );
    fg.set_prop( "/position/longitude-deg", center_lon );
    fg.set_prop( "/position/altitude-ft", 3000 );

    logging.info("Running FG Command")
    fg.set_prop("/osm2city/tiles", 0)
    if( fg.run_command("get-elevation") ):
        if not wait_for_fg(fg):
            logging.error("Process in FG timed out")
        else:
            logging.info("Success")
            shutil.copy2("C:/Users/keith.paterson/AppData/Roaming/flightgear.org/Export/elev.out", parameters.PREFIX + os.sep + 'elev.out')
    fg.close()

    


def raster_fgelev(transform, fname, x0, y0, size_x=1000, size_y=1000, step_x=5, step_y=5):
    import subprocess
    import Queue
    fg_scenery="/home/tom/fgfs/home/Scenery-devel"
    fg_scenery="$FG_SCENERY"

    fgelev = subprocess.Popen('/home/tom/daten/fgfs/cvs-build/git-2013-09-22-osg-3.2/bin/fgelev --fg-root $FG_ROOT --fg-scenery '+fg_scenery,  shell=True, stdin=subprocess.PIPE, stdout=subprocess.PIPE)
    #fgelev = subprocess.Popen(["/home/tom/daten/fgfs/cvs-build/git-2013-09-22-osg-3.2/bin/fgelev", "--fg-root", "$FG_ROOT",  "--fg-scenery", "$FG_SCENERY"],  stdin=subprocess.PIPE, stdout=subprocess.PIPE)
    #time.sleep(5)
    print "building buffer"
    buf_in = Queue.Queue(maxsize=0)
    f = open(fname, 'w')
    #f = sys.stdout
    f.write("# %g %g %g %g %g %g\n" % (x0, y0, size_x, size_y, step_x, step_y))
    i = 0
    for y in np.arange(y0, y0+size_y, step_y):
        for x in np.arange(x0, x0+size_x, step_x):
            i += 1
            lon, lat = transform.toGlobal((x, y))
            buf_in.put("%i %g %g\n" % (i, lon, lat))

    print "sending buffer"
    for i in range(1000):
        fgelev.stdin.write(buf_in.get())

    print "reading"
    i = 0
    for y in np.arange(y0, y0+size_y, step_y):
        for x in np.arange(x0, x0+size_x, step_x):
            i += 1
            if not buf_in.empty(): fgelev.stdin.write(buf_in.get())
            tmp, elev = fgelev.stdout.readline().split()
            lon, lat = transform.toGlobal((x, y))
            #f.write("%i " % i)
            f.write("%1.8f %1.8f %g %g %g\n" % (lon, lat, x, y, float(elev)))
            #if i > 10000: return
        f.write("\n")
        print "done %3.1f %%\r" % ((y - y0)*100/size_y),

    f.close()

    print "done"


def raster(transform, fname, x0, y0, size_x=1000, size_y=1000, step_x=5, step_y=5):
    # --- need $FGDATA/Nasal/elev.nas and elev.in
    #     hide scenery/Objects/e.... folder
    #     in Nasal console: elev.get()
    #     data gets written to /tmp/elev.xml

    # check $FGDATA/Nasal/IOrules
    f = open(fname, 'w')
    f.write("# %g %g %g %g %g %g\n" % (x0, y0, size_x, size_y, step_x, step_y))
    for y in np.arange(y0, y0+size_y, step_y):
        for x in np.arange(x0, x0+size_x, step_x):
            lon, lat = transform.toGlobal((x, y))
            f.write("%1.8f %1.8f %g %g\n" % (lon, lat, x, y))
        f.write("\n")
    f.close()

def write_map(filename, transform, elev, gmin, gmax):
    lmin = vec2d.vec2d(transform.toLocal((gmin.x, gmin.y)))
    lmax = vec2d.vec2d(transform.toLocal((gmax.x, gmax.y)))
    map_z0 = 0.
    elev_offset = elev(vec2d.vec2d(0,0))
    print "offset", elev_offset

    nx, ny = ((lmax - lmin)/100.).int().list() # 100m raster

    x = np.linspace(lmin.x, lmax.x, nx)
    y = np.linspace(lmin.y, lmax.y, ny)

    u = np.linspace(0., 1., nx)
    v = np.linspace(0., 1., ny)


    out = open("surface.ac", "w")
    out.write(textwrap.dedent("""\
    AC3Db
    MATERIAL "" rgb 1   1    1 amb 1 1 1  emis 0 0 0  spec 0.5 0.5 0.5  shi 64  trans 0
    OBJECT world
    kids 1
    OBJECT poly
    name "surface"
    texture "%s"
    numvert %i
    """ % (filename, nx*ny)))

    for j in range(ny):
        for i in range(nx):
            out.write("%g %g %g\n" % (y[j], (elev(vec2d.vec2d(x[i],y[j])) - elev_offset), x[i]))

    out.write("numsurf %i\n" % ((nx-1)*(ny-1)))
    for j in range(ny-1):
        for i in range(nx-1):
            out.write(textwrap.dedent("""\
            SURF 0x0
            mat 0
            refs 4
            """))
            out.write("%i %g %g\n" % (i  +j*(nx),     u[i],   v[j]))
            out.write("%i %g %g\n" % (i+1+j*(nx),     u[i+1], v[j]))
            out.write("%i %g %g\n" % (i+1+(j+1)*(nx), u[i+1], v[j+1]))
            out.write("%i %g %g\n" % (i  +(j+1)*(nx), u[i],   v[j+1]))
#            0 0 0
#            1 1 0
#            2 1 1
#            3 0 1
    out.write("kids 0\n")
    out.close()
    #print "OBJECT_STATIC surface.ac"

def write_gp(buildings):
    gp = open("buildings.dat", "w")
    for b in buildings:
        gp.write("# %s\n" % b.osm_id)
        for x in b.X:
            gp.write("%g %g\n" % (x[0], x[1]))
        gp.write("\n")

    gp.close()

def write_one_gp(b, filename):
    npv = np.array(b.X_outer)
    minx = min(npv[:,0])
    maxx = max(npv[:,0])
    miny = min(npv[:,1])
    maxy = max(npv[:,1])
    dx = 0.1*(maxx - minx)
    minx -= dx
    maxx += dx
    dy = 0.1*(maxy - miny)
    miny -= dy
    maxy += dy

    gp = open(filename + '.gp', 'w')
#    term = "postscript enh eps"
#    ext = ".eps"
    term = "png"
    ext = "png"
    gp.write(textwrap.dedent("""
    set term %s
    set out '%s.%s'
    set xrange [%g:%g]
    set yrange [%g:%g]
    set title "%s"
    unset key
    """ % (term, filename, ext, minx, maxx, miny, maxy, b.osm_id)))
    i = 0
    for v in b.X_outer:
        i += 1
        gp.write('set label "%i" at %g, %g\n' % (i, v[0], v[1]))


    gp.write("plot '-' w lp\n")
    for v in b.X_outer:
        gp.write('%g %g\n' % (v[0], v[1]))
    gp.close()


class Stats(object):
    def __init__(self):
        self.objects = 0
        self.parse_errors = 0
        self.skipped_small = 0
        self.skipped_nearby = 0
        self.skipped_texture = 0
        self.skipped_no_elev = 0
        self.buildings_in_LOD = np.zeros(3)
        self.area_levels = np.array([1,10,20,50,100,200,500,1000,2000,5000,10000,20000,50000])
        self.area_above = np.zeros_like(self.area_levels)
        self.vertices = 0
        self.surfaces = 0
        self.roof_types = {}
        self.have_complex_roof = 0
        self.roof_errors = 0
        self.out = None
        self.LOD = np.zeros(3)
        self.nodes_ground = 0
        self.nodes_simplified = 0
        self.texture_x_repeated = 0
        self.texture_x_simple = 0

    def count(self, b):
        """update stats (vertices, surfaces, area) with given building's data
        """
        if b.roof_type in self.roof_types:
            self.roof_types[b.roof_type] += 1
        else:
            self.roof_types[b.roof_type] = 1
        # FIXME: do we still need this??
        # self.objects += 1 # skipped because we count buildings while OSM parsing
        for i in range(len(self.area_levels))[::-1]:
            if b.area >= self.area_levels[i]:
                self.area_above[i] += 1
                return i
        self.area_above[0] += 1
        return 0

    def count_LOD(self, lod):
        self.LOD[lod] += 1

    def print_summary(self):
        out = sys.stdout
        total_written = self.LOD.sum()
        lodzero = 0
        lodone = 0
        lodtwo = 0
        if total_written > 0:
            lodzero = 100.*self.LOD[0]/total_written
            lodone = 100.*self.LOD[1]/total_written
            lodtwo = 100.*self.LOD[0]/total_written
<<<<<<< HEAD
        out.write(textwrap.dedent("""
        total buildings %i
        parse errors    %i
        written         %i
        skipped
          small         %i
          nearby        %i
          no elevation  %i
          no texture    %i
        """ % (self.objects, self.parse_errors, total_written,
               self.skipped_small, self.skipped_nearby, self.skipped_no_elev, self.skipped_texture)))
        roof_line = "        roof-types"
        for roof_type in self.roof_types:
            roof_line += """\r\n          %s\t%i""" % (roof_type,self.roof_types[roof_type])
        out.write(textwrap.dedent(roof_line))
        out.write(textwrap.dedent("""
          complex       %i
          roof_errors   %i
        ground nodes    %i
          simplified    %i
        vertices        %i
        surfaces        %i
        LOD bare        %i (%2.0f %%)
        LOD rough       %i (%2.0f %%)
        LOD detail      %i (%2.0f %%)
        """ % (self.have_complex_roof, self.roof_errors,
               self.nodes_ground, self.nodes_simplified,
               self.vertices, self.surfaces,
               self.LOD[0], lodzero,
               self.LOD[1], lodone,
               self.LOD[2], lodtwo)))
#        repeated tex x  %i out of %i (%2.0f %%)
        out.write("above\n")
        max_area_above = self.area_above.max()
        if max_area_above < 1: max_area_above = 1
        for i in range(len(self.area_levels)):
            out.write(" %5g m^2  %5i |%s\n" % (self.area_levels[i], self.area_above[i], \
                      "#"*int(56. * self.area_above[i]/max_area_above)))
        #print self
=======
        try:
            out.write(textwrap.dedent("""
            total buildings %i
            parse errors    %i
            written         %i
            skipped
              small         %i
              nearby        %i
              no elevation  %i
              no texture    %i
            """ % (self.objects, self.parse_errors, total_written,
                   self.skipped_small, self.skipped_nearby, self.skipped_no_elev, self.skipped_texture)))
            roof_line = "        roof-types"
            for roof_type in self.roof_types:
                roof_line += """\r\n          %s\t%i""" % (roof_type,self.roof_types[roof_type])
            out.write(textwrap.dedent(roof_line))
            out.write(textwrap.dedent("""
                  complex       %i
                  roof_errors   %i
                ground nodes    %i
                  simplified    %i
                vertices        %i
                surfaces        %i
                repeated tex x  %i out of %i (%2.0f %%)
                LOD bare        %i (%2.0f %%)
                LOD rough       %i (%2.0f %%)
                LOD detail      %i (%2.0f %%)
            """ % (self.have_complex_roof, self.roof_errors,
                   self.nodes_ground, self.nodes_simplified,
                   self.vertices, self.surfaces,
                   self.texture_x_repeated, (self.texture_x_repeated + self.texture_x_simple), (self.texture_x_repeated * 100. /(self.texture_x_repeated + self.texture_x_simple)),
                   self.LOD[0], lodzero,
                   self.LOD[1], lodone,
                   self.LOD[2], lodtwo)))
            out.write("above\n")
            max_area_above = self.area_above.max()
            if max_area_above < 1: max_area_above = 1
            for i in range(len(self.area_levels)):
                out.write(" %5g m^2  %5i |%s\n" % (self.area_levels[i], self.area_above[i], \
                          "#" * int(56. * self.area_above[i]/max_area_above)))
            #print self
        except Exception, reason:
            logging.error(reason)
            return

>>>>>>> 116d7ac0

def init(new_transform):
    global transform
    transform = new_transform

    global stats
    stats = Stats()
    print "tools: init", stats

if __name__ == "__main__":
    logging.basicConfig(level=logging.INFO)
    #Parse arguments and eventually override Parameters
    import argparse
    parser = argparse.ArgumentParser(description="tools prepares an elevation grid for Nasal script and then osm2city")
    parser.add_argument("-f", "--file", dest="filename",
                      help="read parameters from FILE (e.g. params.ini)", metavar="FILE")
    args = parser.parse_args()

    if args.filename is not None:
        parameters.read_from_file(args.filename)
    parameters.show()
    raster_glob()
<|MERGE_RESOLUTION|>--- conflicted
+++ resolved
@@ -120,7 +120,7 @@
             print "Creating elev.in ..."
             fname = parameters.PREFIX + os.sep + "elev.in"
             raster(transform, fname, -delta.x, -delta.y, 2*delta.x, 2*delta.y, parameters.ELEV_RASTER_X, parameters.ELEV_RASTER_Y)
-    
+
             path = calc_tile.directory_name(center)
             msg = textwrap.dedent("""
             Done. You should now
@@ -175,14 +175,14 @@
         record = fg.get_prop("/osm2city/record")
         record = record.split('=')[1]
         m2 = re.search("([0-9.]+)", record)
-        if not m is None and float(m.groups()[0]) > 0: 
+        if not m is None and float(m.groups()[0]) > 0:
             try:
                 return True
             except:
                 # perform an action#
                 pass
         time.sleep(1)
-        if not m2 is None:        
+        if not m2 is None:
             print( "Waiting for Semaphore " + m2.groups()[0])
     return False
 
@@ -223,7 +223,7 @@
             shutil.copy2("C:/Users/keith.paterson/AppData/Roaming/flightgear.org/Export/elev.out", parameters.PREFIX + os.sep + 'elev.out')
     fg.close()
 
-    
+
 
 
 def raster_fgelev(transform, fname, x0, y0, size_x=1000, size_y=1000, step_x=5, step_y=5):
@@ -438,49 +438,7 @@
             lodzero = 100.*self.LOD[0]/total_written
             lodone = 100.*self.LOD[1]/total_written
             lodtwo = 100.*self.LOD[0]/total_written
-<<<<<<< HEAD
         out.write(textwrap.dedent("""
-        total buildings %i
-        parse errors    %i
-        written         %i
-        skipped
-          small         %i
-          nearby        %i
-          no elevation  %i
-          no texture    %i
-        """ % (self.objects, self.parse_errors, total_written,
-               self.skipped_small, self.skipped_nearby, self.skipped_no_elev, self.skipped_texture)))
-        roof_line = "        roof-types"
-        for roof_type in self.roof_types:
-            roof_line += """\r\n          %s\t%i""" % (roof_type,self.roof_types[roof_type])
-        out.write(textwrap.dedent(roof_line))
-        out.write(textwrap.dedent("""
-          complex       %i
-          roof_errors   %i
-        ground nodes    %i
-          simplified    %i
-        vertices        %i
-        surfaces        %i
-        LOD bare        %i (%2.0f %%)
-        LOD rough       %i (%2.0f %%)
-        LOD detail      %i (%2.0f %%)
-        """ % (self.have_complex_roof, self.roof_errors,
-               self.nodes_ground, self.nodes_simplified,
-               self.vertices, self.surfaces,
-               self.LOD[0], lodzero,
-               self.LOD[1], lodone,
-               self.LOD[2], lodtwo)))
-#        repeated tex x  %i out of %i (%2.0f %%)
-        out.write("above\n")
-        max_area_above = self.area_above.max()
-        if max_area_above < 1: max_area_above = 1
-        for i in range(len(self.area_levels)):
-            out.write(" %5g m^2  %5i |%s\n" % (self.area_levels[i], self.area_above[i], \
-                      "#"*int(56. * self.area_above[i]/max_area_above)))
-        #print self
-=======
-        try:
-            out.write(textwrap.dedent("""
             total buildings %i
             parse errors    %i
             written         %i
@@ -491,40 +449,44 @@
               no texture    %i
             """ % (self.objects, self.parse_errors, total_written,
                    self.skipped_small, self.skipped_nearby, self.skipped_no_elev, self.skipped_texture)))
-            roof_line = "        roof-types"
-            for roof_type in self.roof_types:
-                roof_line += """\r\n          %s\t%i""" % (roof_type,self.roof_types[roof_type])
-            out.write(textwrap.dedent(roof_line))
-            out.write(textwrap.dedent("""
-                  complex       %i
-                  roof_errors   %i
-                ground nodes    %i
-                  simplified    %i
-                vertices        %i
-                surfaces        %i
-                repeated tex x  %i out of %i (%2.0f %%)
+        roof_line = "        roof-types"
+        for roof_type in self.roof_types:
+            roof_line += """\r\n          %s\t%i""" % (roof_type,self.roof_types[roof_type])
+        out.write(textwrap.dedent(roof_line))
+
+        try:
+            texture_x_repeated_percent = (self.texture_x_repeated * 100. /(self.texture_x_repeated + self.texture_x_simple))
+        except:
+            texture_x_repeated_percent = 0.
+
+        out.write(textwrap.dedent("""
+              complex       %i
+              roof_errors   %i
+            ground nodes    %i
+              simplified    %i
+            vertices        %i
+            surfaces        %i
+            repeated tex x  %i out of %i (%2.0f %%)
                 LOD bare        %i (%2.0f %%)
                 LOD rough       %i (%2.0f %%)
                 LOD detail      %i (%2.0f %%)
             """ % (self.have_complex_roof, self.roof_errors,
                    self.nodes_ground, self.nodes_simplified,
                    self.vertices, self.surfaces,
-                   self.texture_x_repeated, (self.texture_x_repeated + self.texture_x_simple), (self.texture_x_repeated * 100. /(self.texture_x_repeated + self.texture_x_simple)),
+                   self.texture_x_repeated, (self.texture_x_repeated + self.texture_x_simple), texture_x_repeated_percent,
                    self.LOD[0], lodzero,
                    self.LOD[1], lodone,
                    self.LOD[2], lodtwo)))
-            out.write("above\n")
-            max_area_above = self.area_above.max()
-            if max_area_above < 1: max_area_above = 1
-            for i in range(len(self.area_levels)):
-                out.write(" %5g m^2  %5i |%s\n" % (self.area_levels[i], self.area_above[i], \
-                          "#" * int(56. * self.area_above[i]/max_area_above)))
-            #print self
-        except Exception, reason:
-            logging.error(reason)
-            return
-
->>>>>>> 116d7ac0
+        out.write("above\n")
+        max_area_above = self.area_above.max()
+        if max_area_above < 1: max_area_above = 1
+        for i in range(len(self.area_levels)):
+            out.write(" %5g m^2  %5i |%s\n" % (self.area_levels[i], self.area_above[i], \
+                      "#" * int(56. * self.area_above[i]/max_area_above)))
+#        except Exception, reason:
+#            logging.error(reason)
+#            return
+
 
 def init(new_transform):
     global transform
